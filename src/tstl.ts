--- conflicted
+++ resolved
@@ -21,27 +21,13 @@
 export {LuaTransformerJIT} from "./targets/LuaTransformer.JIT";
 
 export {
-<<<<<<< HEAD
-=======
-    LuaLibImportKind,
-    LuaTarget,
->>>>>>> c880ef62
     LuaTranspiler,
 } from "./LuaTranspiler";
 
 export {
     LuaLibFeature,
-} from "./LuaLibFeature";
-
-export {
-<<<<<<< HEAD
-    createTransformer
-} from "./TransformerFactory";
-=======
-    LuaLibFeature,
 } from "./LuaLib";
 
 export {
-    createTranspiler
-} from "./TranspilerFactory";
->>>>>>> c880ef62
+    createTransformer
+} from "./TransformerFactory";